--- conflicted
+++ resolved
@@ -363,17 +363,11 @@
         }
         
         final Locale locale = getSubtypeLocale(subtype);
-<<<<<<< HEAD
-        if (isUnrecognisedLocale(locale) && !isGenericSubtype(subtype)) {
-            return sResources.getString(subtype.getNameResId());
-        }
         
-=======
-
         if (noValidNativeDisplayName(locale) && !isGenericSubtype(subtype)) {
             return getSubtypeDisplayNameInFallbackLocale(subtype);
         }
->>>>>>> e30c0dd1
+
         return StringUtils.capitalizeFirstCodePoint(locale.getLanguage(), locale);
     }
 
